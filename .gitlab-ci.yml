image: condaforge/mambaforge
stages:
  - test
  - build
  - deploy

<<<<<<< HEAD
before_script:
  - export PIP_CACHE_DIR="/opt/cache/pip"
  - conda env create -f environment.yml
  - source activate freegsnke
  - pip install git+https://${FREEGSFAST_CI_TOKEN}@github.com/farscape-project/freegsfast
  - pip install -e .
  - python -m pip install pytest

tests:
=======
Tests + Documentation:
>>>>>>> 230c4765
  stage: test
  only:
    - main
    - development
    - merge_requests
  before_script:
    - export PIP_CACHE_DIR="/opt/cache/pip"
    - mamba env create -f environment.yml
    - source activate  
    - conda activate freegsnke
    - pip install git+https://${FREEGSFAST_CI_TOKEN}@github.com/farscape-project/freegsfast@7ee11d8a93d32f5e729e2bbb2af48bfc70d18124
    - pip install -e .
    - python -m pip install pytest
  script:
    # TESTS
    - python -m pytest -v
    # DOCUMENTATION
    - cd docs/
    - pip install -r requirements_docs.txt
    - sphinx-apidoc -e -f --no-toc -o ./api/ ../freegsnke/ 
    - sphinx-build -b html ./ ./_build/html
  artifacts:
    paths:
      - docs/_build/html
    expire_in: 1 hour

Deploy docs STFC cloud:
  image: kroniak/ssh-client
  dependencies:
    - "Tests + Documentation"
  stage: deploy
  before_script:
    - mkdir -p ~/.ssh
    - echo "$ID_RSA_FREEGSNKE" | base64 -d > ~/.ssh/id_rsa
    - chmod 700 ~/.ssh    
    - chmod 600 ~/.ssh/id_rsa    
    - eval "$(ssh-agent -s)"    
    - ssh-add ~/.ssh/id_rsa
  script:    
    - scp -o StrictHostKeyChecking=no -Cr docs/_build/html $STFC_CLOUD_USERNAME@172.16.110.116:./
  artifacts:
    expose_as: "docs_html"
    paths:
      - docs/_build/html/
    expire_in: never

  only:
    - main
    - development<|MERGE_RESOLUTION|>--- conflicted
+++ resolved
@@ -4,19 +4,7 @@
   - build
   - deploy
 
-<<<<<<< HEAD
-before_script:
-  - export PIP_CACHE_DIR="/opt/cache/pip"
-  - conda env create -f environment.yml
-  - source activate freegsnke
-  - pip install git+https://${FREEGSFAST_CI_TOKEN}@github.com/farscape-project/freegsfast
-  - pip install -e .
-  - python -m pip install pytest
-
-tests:
-=======
 Tests + Documentation:
->>>>>>> 230c4765
   stage: test
   only:
     - main
