--- conflicted
+++ resolved
@@ -819,17 +819,13 @@
 
         self.build_current_vec(self.eq1, self.profiles1)
 
-<<<<<<< HEAD
         self.set_solvers()
 
-    def set_linear_solution(self, active_voltage_vec, d_profiles_pars_dt=None):
-=======
     def set_linear_solution(
         self,
         active_voltage_vec,
         dtheta_dt,
     ):
->>>>>>> a922a11f
         """Uses the solver of the linearised problem to set up an initial guess for the nonlinear solver
         for the currents at time t+dt. Uses self.currents_vec as I(t).
         Solves GS at time t+dt using the currents derived from the linearised dynamics.
@@ -2437,11 +2433,9 @@
             profiles_parameters=profiles_parameters,
         )
 
-<<<<<<< HEAD
         self.check_and_change_active_coil_resistances(
             active_coil_resistances=custom_active_coil_resistances
         )
-=======
         # retrieve the new profile parameter values (if present)
         self.get_profiles_values(self.profiles1)
         new_params = self.profiles_parameters_vec
@@ -2459,7 +2453,6 @@
             ) / self.dt_step
         else:
             dtheta_dt = (new_params - old_params) / self.dt_step
->>>>>>> a922a11f
 
         # check if plasma resistivity is being evolved
         # and action the change where necessary
